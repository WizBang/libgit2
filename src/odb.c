/*
 * Copyright (C) the libgit2 contributors. All rights reserved.
 *
 * This file is part of libgit2, distributed under the GNU GPL v2 with
 * a Linking Exception. For full terms see the included COPYING file.
 */

#include "common.h"
#include <zlib.h>
#include "git2/object.h"
#include "git2/sys/odb_backend.h"
#include "fileops.h"
#include "hash.h"
#include "odb.h"
#include "delta-apply.h"
#include "filter.h"

#include "git2/odb_backend.h"
#include "git2/oid.h"

#define GIT_ALTERNATES_FILE "info/alternates"

/* TODO: is this correct? */
#define GIT_LOOSE_PRIORITY 2
#define GIT_PACKED_PRIORITY 1

#define GIT_ALTERNATES_MAX_DEPTH 5

typedef struct
{
	git_odb_backend *backend;
	int priority;
	bool is_alternate;
	ino_t disk_inode;
} backend_internal;

size_t git_odb__cache_size = GIT_DEFAULT_CACHE_SIZE;

static int load_alternates(git_odb *odb, const char *objects_dir, int alternate_depth);

int git_odb__format_object_header(char *hdr, size_t n, size_t obj_len, git_otype obj_type)
{
	const char *type_str = git_object_type2string(obj_type);
	int len = p_snprintf(hdr, n, "%s %"PRIuZ, type_str, obj_len);
	assert(len > 0 && len <= (int)n);
	return len+1;
}

int git_odb__hashobj(git_oid *id, git_rawobj *obj)
{
	git_buf_vec vec[2];
	char header[64];
	int hdrlen;

	assert(id && obj);

	if (!git_object_typeisloose(obj->type))
		return -1;
	if (!obj->data && obj->len != 0)
		return -1;

	hdrlen = git_odb__format_object_header(header, sizeof(header), obj->len, obj->type);

	vec[0].data = header;
	vec[0].len = hdrlen;
	vec[1].data = obj->data;
	vec[1].len = obj->len;

	git_hash_vec(id, vec, 2);

	return 0;
}


static git_odb_object *new_odb_object(const git_oid *oid, git_rawobj *source)
{
	git_odb_object *object = git__malloc(sizeof(git_odb_object));
	memset(object, 0x0, sizeof(git_odb_object));

	git_oid_cpy(&object->cached.oid, oid);
	memcpy(&object->raw, source, sizeof(git_rawobj));

	return object;
}

static void free_odb_object(void *o)
{
	git_odb_object *object = (git_odb_object *)o;

	if (object != NULL) {
		git__free(object->raw.data);
		git__free(object);
	}
}

const git_oid *git_odb_object_id(git_odb_object *object)
{
	return &object->cached.oid;
}

const void *git_odb_object_data(git_odb_object *object)
{
	return object->raw.data;
}

size_t git_odb_object_size(git_odb_object *object)
{
	return object->raw.len;
}

git_otype git_odb_object_type(git_odb_object *object)
{
	return object->raw.type;
}

void git_odb_object_free(git_odb_object *object)
{
	if (object == NULL)
		return;

	git_cached_obj_decref((git_cached_obj *)object, &free_odb_object);
}

int git_odb__hashfd(git_oid *out, git_file fd, size_t size, git_otype type)
{
	int hdr_len;
	char hdr[64], buffer[2048];
	git_hash_ctx ctx;
	ssize_t read_len = 0;
	int error = 0;

	if (!git_object_typeisloose(type)) {
		giterr_set(GITERR_INVALID, "Invalid object type for hash");
		return -1;
	}

	if ((error = git_hash_ctx_init(&ctx)) < 0)
		return -1;

	hdr_len = git_odb__format_object_header(hdr, sizeof(hdr), size, type);

	if ((error = git_hash_update(&ctx, hdr, hdr_len)) < 0)
		goto done;

	while (size > 0 && (read_len = p_read(fd, buffer, sizeof(buffer))) > 0) {
		if ((error = git_hash_update(&ctx, buffer, read_len)) < 0)
			goto done;

		size -= read_len;
	}

	/* If p_read returned an error code, the read obviously failed.
	 * If size is not zero, the file was truncated after we originally
	 * stat'd it, so we consider this a read failure too */
	if (read_len < 0 || size > 0) {
		giterr_set(GITERR_OS, "Error reading file for hashing");
		error = -1;

		goto done;
		return -1;
	}

	error = git_hash_final(out, &ctx);

done:
	git_hash_ctx_cleanup(&ctx);
	return error;
}

int git_odb__hashfd_filtered(
	git_oid *out, git_file fd, size_t size, git_otype type, git_vector *filters)
{
	int error;
	git_buf raw = GIT_BUF_INIT;
	git_buf filtered = GIT_BUF_INIT;

	if (!filters || !filters->length)
		return git_odb__hashfd(out, fd, size, type);

	/* size of data is used in header, so we have to read the whole file
	 * into memory to apply filters before beginning to calculate the hash
	 */

	if (!(error = git_futils_readbuffer_fd(&raw, fd, size)))
		error = git_filters_apply(&filtered, &raw, filters);

	git_buf_free(&raw);

	if (!error)
		error = git_odb_hash(out, filtered.ptr, filtered.size, type);

	git_buf_free(&filtered);

	return error;
}

int git_odb__hashlink(git_oid *out, const char *path)
{
	struct stat st;
	git_off_t size;
	int result;

	if (git_path_lstat(path, &st) < 0)
		return -1;

	size = st.st_size;

	if (!git__is_sizet(size)) {
		giterr_set(GITERR_OS, "File size overflow for 32-bit systems");
		return -1;
	}

	if (S_ISLNK(st.st_mode)) {
		char *link_data;
		ssize_t read_len;

		link_data = git__malloc((size_t)(size + 1));
		GITERR_CHECK_ALLOC(link_data);

		read_len = p_readlink(path, link_data, (size_t)size);
		link_data[size] = '\0';
		if (read_len != (ssize_t)size) {
			giterr_set(GITERR_OS, "Failed to read symlink data for '%s'", path);
			return -1;
		}

		result = git_odb_hash(out, link_data, (size_t)size, GIT_OBJ_BLOB);
		git__free(link_data);
	} else {
		int fd = git_futils_open_ro(path);
		if (fd < 0)
			return -1;
		result = git_odb__hashfd(out, fd, (size_t)size, GIT_OBJ_BLOB);
		p_close(fd);
	}

	return result;
}

int git_odb_hashfile(git_oid *out, const char *path, git_otype type)
{
	git_off_t size;
	int result, fd = git_futils_open_ro(path);
	if (fd < 0)
		return fd;

	if ((size = git_futils_filesize(fd)) < 0 || !git__is_sizet(size)) {
		giterr_set(GITERR_OS, "File size overflow for 32-bit systems");
		p_close(fd);
		return -1;
	}

	result = git_odb__hashfd(out, fd, (size_t)size, type);
	p_close(fd);
	return result;
}

int git_odb_hash(git_oid *id, const void *data, size_t len, git_otype type)
{
	git_rawobj raw;

	assert(id);

	raw.data = (void *)data;
	raw.len = len;
	raw.type = type;

	return git_odb__hashobj(id, &raw);
}

/**
 * FAKE WSTREAM
 */

typedef struct {
	git_odb_stream stream;
	char *buffer;
	size_t size, written;
	git_otype type;
} fake_wstream;

static int fake_wstream__fwrite(git_oid *oid, git_odb_stream *_stream)
{
	fake_wstream *stream = (fake_wstream *)_stream;
	return _stream->backend->write(oid, _stream->backend, stream->buffer, stream->size, stream->type);
}

static int fake_wstream__write(git_odb_stream *_stream, const char *data, size_t len)
{
	fake_wstream *stream = (fake_wstream *)_stream;

	if (stream->written + len > stream->size)
		return -1;

	memcpy(stream->buffer + stream->written, data, len);
	stream->written += len;
	return 0;
}

static void fake_wstream__free(git_odb_stream *_stream)
{
	fake_wstream *stream = (fake_wstream *)_stream;

	git__free(stream->buffer);
	git__free(stream);
}

static int init_fake_wstream(git_odb_stream **stream_p, git_odb_backend *backend, size_t size, git_otype type)
{
	fake_wstream *stream;

	stream = git__calloc(1, sizeof(fake_wstream));
	GITERR_CHECK_ALLOC(stream);

	stream->size = size;
	stream->type = type;
	stream->buffer = git__malloc(size);
	if (stream->buffer == NULL) {
		git__free(stream);
		return -1;
	}

	stream->stream.backend = backend;
	stream->stream.read = NULL; /* read only */
	stream->stream.write = &fake_wstream__write;
	stream->stream.finalize_write = &fake_wstream__fwrite;
	stream->stream.free = &fake_wstream__free;
	stream->stream.mode = GIT_STREAM_WRONLY;

	*stream_p = (git_odb_stream *)stream;
	return 0;
}

/***********************************************************
 *
 * OBJECT DATABASE PUBLIC API
 *
 * Public calls for the ODB functionality
 *
 ***********************************************************/

static int backend_sort_cmp(const void *a, const void *b)
{
	const backend_internal *backend_a = (const backend_internal *)(a);
	const backend_internal *backend_b = (const backend_internal *)(b);

	if (backend_a->is_alternate == backend_b->is_alternate)
		return (backend_b->priority - backend_a->priority);

	return backend_a->is_alternate ? 1 : -1;
}

int git_odb_new(git_odb **out)
{
	git_odb *db = git__calloc(1, sizeof(*db));
	GITERR_CHECK_ALLOC(db);

	if (git_cache_init(&db->cache, git_odb__cache_size, &free_odb_object) < 0 ||
		git_vector_init(&db->backends, 4, backend_sort_cmp) < 0)
	{
		git__free(db);
		return -1;
	}

	*out = db;
	GIT_REFCOUNT_INC(db);
	return 0;
}

static int add_backend_internal(
	git_odb *odb, git_odb_backend *backend,
	int priority, bool is_alternate, ino_t disk_inode)
{
	backend_internal *internal;

	assert(odb && backend);

	GITERR_CHECK_VERSION(backend, GIT_ODB_BACKEND_VERSION, "git_odb_backend");

	/* Check if the backend is already owned by another ODB */
	assert(!backend->odb || backend->odb == odb);

	internal = git__malloc(sizeof(backend_internal));
	GITERR_CHECK_ALLOC(internal);

	internal->backend = backend;
	internal->priority = priority;
	internal->is_alternate = is_alternate;
	internal->disk_inode = disk_inode;

	if (git_vector_insert(&odb->backends, internal) < 0) {
		git__free(internal);
		return -1;
	}

	git_vector_sort(&odb->backends);
	internal->backend->odb = odb;
	return 0;
}

int git_odb_add_backend(git_odb *odb, git_odb_backend *backend, int priority)
{
	return add_backend_internal(odb, backend, priority, false, 0);
}

int git_odb_add_alternate(git_odb *odb, git_odb_backend *backend, int priority)
{
	return add_backend_internal(odb, backend, priority, true, 0);
}

<<<<<<< HEAD
static int add_default_backends(
	git_odb *db, const char *objects_dir,
	bool as_alternates, int alternate_depth)
=======
size_t git_odb_num_backends(git_odb *odb)
{
	assert(odb);
	return odb->backends.length;
}

int git_odb_get_backend(git_odb_backend **out, git_odb *odb, size_t pos)
{
	backend_internal *internal;

	assert(odb && odb);
	internal = git_vector_get(&odb->backends, pos);

	if (internal && internal->backend) {
		*out = internal->backend;
		return 0;
	}

	return GIT_ENOTFOUND;
}

static int add_default_backends(git_odb *db, const char *objects_dir, int as_alternates, int alternate_depth)
>>>>>>> f063a758
{
	size_t i;
	struct stat st;
	git_odb_backend *loose, *packed;

	/* TODO: inodes are not really relevant on Win32, so we need to find
	 * a cross-platform workaround for this */
#ifndef GIT_WIN32
	if (p_stat(objects_dir, &st) < 0) {
		giterr_set(GITERR_ODB, "Failed to load object database in '%s'", objects_dir);
		return -1;
	}

	for (i = 0; i < db->backends.length; ++i) {
		backend_internal *backend = git_vector_get(&db->backends, i);
		if (backend->disk_inode == st.st_ino)
			return 0;
	}
#endif
	
	/* add the loose object backend */
	if (git_odb_backend_loose(&loose, objects_dir, -1, 0) < 0 ||
		add_backend_internal(db, loose, GIT_LOOSE_PRIORITY, as_alternates, st.st_ino) < 0)
		return -1;

	/* add the packed file backend */
	if (git_odb_backend_pack(&packed, objects_dir) < 0 ||
		add_backend_internal(db, packed, GIT_PACKED_PRIORITY, as_alternates, st.st_ino) < 0)
		return -1;

	return load_alternates(db, objects_dir, alternate_depth);
}

static int load_alternates(git_odb *odb, const char *objects_dir, int alternate_depth)
{
	git_buf alternates_path = GIT_BUF_INIT;
	git_buf alternates_buf = GIT_BUF_INIT;
	char *buffer;
	const char *alternate;
	int result = 0;

	/* Git reports an error, we just ignore anything deeper */
	if (alternate_depth > GIT_ALTERNATES_MAX_DEPTH) {
		return 0;
	}

	if (git_buf_joinpath(&alternates_path, objects_dir, GIT_ALTERNATES_FILE) < 0)
		return -1;

	if (git_path_exists(alternates_path.ptr) == false) {
		git_buf_free(&alternates_path);
		return 0;
	}

	if (git_futils_readbuffer(&alternates_buf, alternates_path.ptr) < 0) {
		git_buf_free(&alternates_path);
		return -1;
	}

	buffer = (char *)alternates_buf.ptr;

	/* add each alternate as a new backend; one alternate per line */
	while ((alternate = git__strtok(&buffer, "\r\n")) != NULL) {
		if (*alternate == '\0' || *alternate == '#')
			continue;

		/*
		 * Relative path: build based on the current `objects`
		 * folder. However, relative paths are only allowed in
		 * the current repository.
		 */
		if (*alternate == '.' && !alternate_depth) {
			if ((result = git_buf_joinpath(&alternates_path, objects_dir, alternate)) < 0)
				break;
			alternate = git_buf_cstr(&alternates_path);
		}

		if ((result = add_default_backends(odb, alternate, true, alternate_depth + 1)) < 0)
			break;
	}

	git_buf_free(&alternates_path);
	git_buf_free(&alternates_buf);

	return result;
}

int git_odb_add_disk_alternate(git_odb *odb, const char *path)
{
	return add_default_backends(odb, path, true, 0);
}

int git_odb_open(git_odb **out, const char *objects_dir)
{
	git_odb *db;

	assert(out && objects_dir);

	*out = NULL;

	if (git_odb_new(&db) < 0)
		return -1;

	if (add_default_backends(db, objects_dir, 0, 0) < 0) {
		git_odb_free(db);
		return -1;
	}

	*out = db;
	return 0;
}

static void odb_free(git_odb *db)
{
	size_t i;

	for (i = 0; i < db->backends.length; ++i) {
		backend_internal *internal = git_vector_get(&db->backends, i);
		git_odb_backend *backend = internal->backend;

		if (backend->free) backend->free(backend);
		else git__free(backend);

		git__free(internal);
	}

	git_vector_free(&db->backends);
	git_cache_free(&db->cache);
	git__free(db);
}

void git_odb_free(git_odb *db)
{
	if (db == NULL)
		return;

	GIT_REFCOUNT_DEC(db, odb_free);
}

int git_odb_exists(git_odb *db, const git_oid *id)
{
	git_odb_object *object;
	size_t i;
	bool found = false;
	bool refreshed = false;

	assert(db && id);

	if ((object = git_cache_get(&db->cache, id)) != NULL) {
		git_odb_object_free(object);
		return (int)true;
	}

attempt_lookup:
	for (i = 0; i < db->backends.length && !found; ++i) {
		backend_internal *internal = git_vector_get(&db->backends, i);
		git_odb_backend *b = internal->backend;

		if (b->exists != NULL)
			found = b->exists(b, id);
	}

	if (!found && !refreshed) {
		if (git_odb_refresh(db) < 0) {
			giterr_clear();
			return (int)false;
		}

		refreshed = true;
		goto attempt_lookup;
	}

	return (int)found;
}

int git_odb_read_header(size_t *len_p, git_otype *type_p, git_odb *db, const git_oid *id)
{
	int error;
	git_odb_object *object;

	error = git_odb__read_header_or_object(&object, len_p, type_p, db, id);

	if (object)
		git_odb_object_free(object);

	return error;
}

int git_odb__read_header_or_object(
	git_odb_object **out, size_t *len_p, git_otype *type_p,
	git_odb *db, const git_oid *id)
{
	size_t i;
	int error = GIT_ENOTFOUND;
	git_odb_object *object;

	assert(db && id && out && len_p && type_p);

	if ((object = git_cache_get(&db->cache, id)) != NULL) {
		*len_p = object->raw.len;
		*type_p = object->raw.type;
		*out = object;
		return 0;
	}

	*out = NULL;

	for (i = 0; i < db->backends.length && error < 0; ++i) {
		backend_internal *internal = git_vector_get(&db->backends, i);
		git_odb_backend *b = internal->backend;

		if (b->read_header != NULL)
			error = b->read_header(len_p, type_p, b, id);
	}

	if (!error || error == GIT_PASSTHROUGH)
		return 0;

	/*
	 * no backend could read only the header.
	 * try reading the whole object and freeing the contents
	 */
	if ((error = git_odb_read(&object, db, id)) < 0)
		return error; /* error already set - pass along */

	*len_p = object->raw.len;
	*type_p = object->raw.type;
	*out = object;

	return 0;
}

int git_odb_read(git_odb_object **out, git_odb *db, const git_oid *id)
{
	size_t i;
	int error;
	bool refreshed = false;
	git_rawobj raw;

	assert(out && db && id);

	if (db->backends.length == 0) {
		giterr_set(GITERR_ODB, "Failed to lookup object: no backends loaded");
		return GIT_ENOTFOUND;
	}

	*out = git_cache_get(&db->cache, id);
	if (*out != NULL)
		return 0;

attempt_lookup:
	error = GIT_ENOTFOUND;

	for (i = 0; i < db->backends.length && error < 0; ++i) {
		backend_internal *internal = git_vector_get(&db->backends, i);
		git_odb_backend *b = internal->backend;

		if (b->read != NULL)
			error = b->read(&raw.data, &raw.len, &raw.type, b, id);
	}

	if (error == GIT_ENOTFOUND && !refreshed) {
		if ((error = git_odb_refresh(db)) < 0)
			return error;

		refreshed = true;
		goto attempt_lookup;
	}

	if (error && error != GIT_PASSTHROUGH)
		return error;

	*out = git_cache_try_store(&db->cache, new_odb_object(id, &raw));
	return 0;
}

int git_odb_read_prefix(
	git_odb_object **out, git_odb *db, const git_oid *short_id, size_t len)
{
	size_t i;
	int error = GIT_ENOTFOUND;
	git_oid found_full_oid = {{0}};
	git_rawobj raw;
	void *data = NULL;
	bool found = false, refreshed = false;

	assert(out && db);

	if (len < GIT_OID_MINPREFIXLEN)
		return git_odb__error_ambiguous("prefix length too short");

	if (len > GIT_OID_HEXSZ)
		len = GIT_OID_HEXSZ;

	if (len == GIT_OID_HEXSZ) {
		*out = git_cache_get(&db->cache, short_id);
		if (*out != NULL)
			return 0;
	}

attempt_lookup:
	for (i = 0; i < db->backends.length; ++i) {
		backend_internal *internal = git_vector_get(&db->backends, i);
		git_odb_backend *b = internal->backend;

		if (b->read_prefix != NULL) {
			git_oid full_oid;
			error = b->read_prefix(&full_oid, &raw.data, &raw.len, &raw.type, b, short_id, len);
			if (error == GIT_ENOTFOUND || error == GIT_PASSTHROUGH)
				continue;

			if (error)
				return error;

			git__free(data);
			data = raw.data;

			if (found && git_oid_cmp(&full_oid, &found_full_oid))
				return git_odb__error_ambiguous("multiple matches for prefix");

			found_full_oid = full_oid;
			found = true;
		}
	}

	if (!found && !refreshed) {
		if ((error = git_odb_refresh(db)) < 0)
			return error;

		refreshed = true;
		goto attempt_lookup;
	}

	if (!found)
		return git_odb__error_notfound("no match for prefix", short_id);

	*out = git_cache_try_store(&db->cache, new_odb_object(&found_full_oid, &raw));
	return 0;
}

int git_odb_foreach(git_odb *db, git_odb_foreach_cb cb, void *payload)
{
	unsigned int i;
	backend_internal *internal;

	git_vector_foreach(&db->backends, i, internal) {
		git_odb_backend *b = internal->backend;
		int error = b->foreach(b, cb, payload);
		if (error < 0)
			return error;
	}

	return 0;
}

int git_odb_write(
	git_oid *oid, git_odb *db, const void *data, size_t len, git_otype type)
{
	size_t i;
	int error = GIT_ERROR;
	git_odb_stream *stream;

	assert(oid && db);

	git_odb_hash(oid, data, len, type);
	if (git_odb_exists(db, oid))
		return 0;

	for (i = 0; i < db->backends.length && error < 0; ++i) {
		backend_internal *internal = git_vector_get(&db->backends, i);
		git_odb_backend *b = internal->backend;

		/* we don't write in alternates! */
		if (internal->is_alternate)
			continue;

		if (b->write != NULL)
			error = b->write(oid, b, data, len, type);
	}

	if (!error || error == GIT_PASSTHROUGH)
		return 0;

	/* if no backends were able to write the object directly, we try a streaming
	 * write to the backends; just write the whole object into the stream in one
	 * push */

	if ((error = git_odb_open_wstream(&stream, db, len, type)) != 0)
		return error;

	stream->write(stream, data, len);
	error = stream->finalize_write(oid, stream);
	stream->free(stream);

	return error;
}

int git_odb_open_wstream(
	git_odb_stream **stream, git_odb *db, size_t size, git_otype type)
{
	size_t i;
	int error = GIT_ERROR;

	assert(stream && db);

	for (i = 0; i < db->backends.length && error < 0; ++i) {
		backend_internal *internal = git_vector_get(&db->backends, i);
		git_odb_backend *b = internal->backend;

		/* we don't write in alternates! */
		if (internal->is_alternate)
			continue;

		if (b->writestream != NULL)
			error = b->writestream(stream, b, size, type);
		else if (b->write != NULL)
			error = init_fake_wstream(stream, b, size, type);
	}

	if (error == GIT_PASSTHROUGH)
		error = 0;

	return error;
}

int git_odb_open_rstream(git_odb_stream **stream, git_odb *db, const git_oid *oid)
{
	size_t i;
	int error = GIT_ERROR;

	assert(stream && db);

	for (i = 0; i < db->backends.length && error < 0; ++i) {
		backend_internal *internal = git_vector_get(&db->backends, i);
		git_odb_backend *b = internal->backend;

		if (b->readstream != NULL)
			error = b->readstream(stream, b, oid);
	}

	if (error == GIT_PASSTHROUGH)
		error = 0;

	return error;
}

int git_odb_write_pack(struct git_odb_writepack **out, git_odb *db, git_transfer_progress_callback progress_cb, void *progress_payload)
{
	size_t i;
	int error = GIT_ERROR;

	assert(out && db);

	for (i = 0; i < db->backends.length && error < 0; ++i) {
		backend_internal *internal = git_vector_get(&db->backends, i);
		git_odb_backend *b = internal->backend;

		/* we don't write in alternates! */
		if (internal->is_alternate)
			continue;

		if (b->writepack != NULL)
			error = b->writepack(out, b, progress_cb, progress_payload);
	}

	if (error == GIT_PASSTHROUGH)
		error = 0;

	return error;
}

void *git_odb_backend_malloc(git_odb_backend *backend, size_t len)
{
	GIT_UNUSED(backend);
	return git__malloc(len);
}

int git_odb_refresh(struct git_odb *db)
{
	size_t i;
	assert(db);

	for (i = 0; i < db->backends.length; ++i) {
		backend_internal *internal = git_vector_get(&db->backends, i);
		git_odb_backend *b = internal->backend;

		if (b->refresh != NULL) {
			int error = b->refresh(b);
			if (error < 0)
				return error;
		}
	}

	return 0;
}

int git_odb__error_notfound(const char *message, const git_oid *oid)
{
	if (oid != NULL) {
		char oid_str[GIT_OID_HEXSZ + 1];
		git_oid_tostr(oid_str, sizeof(oid_str), oid);
		giterr_set(GITERR_ODB, "Object not found - %s (%s)", message, oid_str);
	} else
		giterr_set(GITERR_ODB, "Object not found - %s", message);

	return GIT_ENOTFOUND;
}

int git_odb__error_ambiguous(const char *message)
{
	giterr_set(GITERR_ODB, "Ambiguous SHA1 prefix - %s", message);
	return GIT_EAMBIGUOUS;
}
<|MERGE_RESOLUTION|>--- conflicted
+++ resolved
@@ -408,34 +408,30 @@
 	return add_backend_internal(odb, backend, priority, true, 0);
 }
 
-<<<<<<< HEAD
+size_t git_odb_num_backends(git_odb *odb)
+{
+	assert(odb);
+	return odb->backends.length;
+}
+
+int git_odb_get_backend(git_odb_backend **out, git_odb *odb, size_t pos)
+{
+	backend_internal *internal;
+
+	assert(odb && odb);
+	internal = git_vector_get(&odb->backends, pos);
+
+	if (internal && internal->backend) {
+		*out = internal->backend;
+		return 0;
+	}
+
+	return GIT_ENOTFOUND;
+}
+
 static int add_default_backends(
 	git_odb *db, const char *objects_dir,
 	bool as_alternates, int alternate_depth)
-=======
-size_t git_odb_num_backends(git_odb *odb)
-{
-	assert(odb);
-	return odb->backends.length;
-}
-
-int git_odb_get_backend(git_odb_backend **out, git_odb *odb, size_t pos)
-{
-	backend_internal *internal;
-
-	assert(odb && odb);
-	internal = git_vector_get(&odb->backends, pos);
-
-	if (internal && internal->backend) {
-		*out = internal->backend;
-		return 0;
-	}
-
-	return GIT_ENOTFOUND;
-}
-
-static int add_default_backends(git_odb *db, const char *objects_dir, int as_alternates, int alternate_depth)
->>>>>>> f063a758
 {
 	size_t i;
 	struct stat st;
