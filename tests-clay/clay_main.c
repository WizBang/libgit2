--- conflicted
+++ resolved
@@ -246,16 +246,14 @@
 	{"convert_string_to_type", &test_object_raw_type2string__convert_string_to_type},
 	{"convert_type_to_string", &test_object_raw_type2string__convert_type_to_string}
 };
-<<<<<<< HEAD
+static const struct clay_func _clay_cb_object_tree_buildfromindex[] = {
+    {"generate_predictable_object_ids", &test_object_tree_buildfromindex__generate_predictable_object_ids}
+};
 static const struct clay_func _clay_cb_object_tree_diff[] = {
     {"addition", &test_object_tree_diff__addition},
 	{"deletion", &test_object_tree_diff__deletion},
 	{"modification", &test_object_tree_diff__modification},
 	{"more", &test_object_tree_diff__more}
-=======
-static const struct clay_func _clay_cb_object_tree_buildfromindex[] = {
-    {"generate_predictable_object_ids", &test_object_tree_buildfromindex__generate_predictable_object_ids}
->>>>>>> a7954d2a
 };
 static const struct clay_func _clay_cb_object_tree_frompath[] = {
     {"fail_when_processing_an_invalid_path", &test_object_tree_frompath__fail_when_processing_an_invalid_path},
@@ -450,17 +448,16 @@
         _clay_cb_object_raw_type2string, 3
     },
 	{
-<<<<<<< HEAD
+        "object::tree::buildfromindex",
+        {"initialize", &test_object_tree_buildfromindex__initialize},
+        {"cleanup", &test_object_tree_buildfromindex__cleanup},
+        _clay_cb_object_tree_buildfromindex, 1
+    },
+	{
         "object::tree::diff",
         {"initialize", &test_object_tree_diff__initialize},
         {"cleanup", &test_object_tree_diff__cleanup},
         _clay_cb_object_tree_diff, 4
-=======
-        "object::tree::buildfromindex",
-        {"initialize", &test_object_tree_buildfromindex__initialize},
-        {"cleanup", &test_object_tree_buildfromindex__cleanup},
-        _clay_cb_object_tree_buildfromindex, 1
->>>>>>> a7954d2a
     },
 	{
         "object::tree::frompath",
@@ -518,12 +515,8 @@
     }
 };
 
-static size_t _clay_suite_count = 35;
-<<<<<<< HEAD
-static size_t _clay_callback_count = 118;
-=======
-static size_t _clay_callback_count = 114;
->>>>>>> a7954d2a
+static size_t _clay_suite_count = 36;
+static size_t _clay_callback_count = 119;
 
 /* Core test functions */
 static void
